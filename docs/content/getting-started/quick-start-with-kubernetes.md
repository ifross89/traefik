--- conflicted
+++ resolved
@@ -130,11 +130,7 @@
       serviceAccountName: traefik-account
       containers:
         - name: traefik
-<<<<<<< HEAD
           image: traefik:v3.0
-=======
-          image: traefik:v2.11
->>>>>>> 9adf0fb6
           args:
             - --api.insecure
             - --providers.kubernetesingress
