--- conflicted
+++ resolved
@@ -340,7 +340,6 @@
               kind: TraefikService              # [12]
     ```
 
-<<<<<<< HEAD
 | Ref  | Attribute     | Description                                                                                                         |
 |------|---------------|---------------------------------------------------------------------------------------------------------------------|
 | [1]  | `parentRefs`  | References the resources (usually Gateways) that a Route wants to be attached to.                                   |
@@ -355,21 +354,5 @@
 | [10] | `port`        | The port of the referent service.                                                                                   |
 | [11] | `group`       | Group is the group of the referent. Only `traefik.io` and `gateway.networking.k8s.io` values are supported.         |
 | [12] | `kind`        | Kind is kind of the referent. Only `TraefikService` and `Service` values are supported.                             |
-=======
-| Ref  | Attribute     | Description                                                                                                                        |
-|------|---------------|------------------------------------------------------------------------------------------------------------------------------------|
-| [1]  | `parentRefs`  | References the resources (usually Gateways) that a Route wants to be attached to.                                                  |
-| [2]  | `name`        | Name of the referent.                                                                                                              |
-| [3]  | `namespace`   | Namespace of the referent. When unspecified (or empty string), this refers to the local namespace of the Route.                    |
-| [4]  | `sectionName` | Name of a section within the target resource (the Listener name).                                                                  |
-| [5]  | `hostnames`   | Defines a set of SNI names that should match against the SNI attribute of TLS ClientHello message in TLS handshake.                |
-| [6]  | `rules`       | Rules are a list of TCP matchers and actions.                                                                                      |
-| [7]  | `backendRefs` | Defines the backend(s) where matching requests should be sent.                                                                     |
-| [8]  | `name`        | The name of the referent service.                                                                                                  |
-| [9]  | `weight`      | The proportion of traffic forwarded to a targetRef, computed as weight/(sum of all weights in targetRefs).                         |
-| [10] | `port`        | The port of the referent service.                                                                                                  |
-| [11] | `group`       | Group is the group of the referent. Only `traefik.io`, `traefik.containo.us` and `gateway.networking.k8s.io` values are supported. |
-| [12] | `kind`        | Kind is kind of the referent. Only `TraefikService` and `Service` values are supported.                                            |
-
-{!traefik-api-management-kubernetes.md!}
->>>>>>> 0a861716
+
+{!traefik-api-management-kubernetes.md!}