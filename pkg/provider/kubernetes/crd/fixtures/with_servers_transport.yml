apiVersion: v1
kind: Secret
metadata:
<<<<<<< HEAD
  name: rootCas0
  namespace: foo

data:
  foobar: VEVTVFJPT1RDQVMw

---
apiVersion: v1
kind: Secret
metadata:
  name: rootCas1
=======
  name: root-ca1
>>>>>>> 6d8512bd
  namespace: foo

data:
  tls.ca: VEVTVFJPT1RDQVMx

---
apiVersion: v1
kind: Secret
metadata:
  name: root-ca2
  namespace: foo

data:
  tls.ca: VEVTVFJPT1RDQVMy

---
apiVersion: v1
kind: Secret
metadata:
  name: rootCas3
  namespace: foo

data:
  ca.crt: VEVTVFJPT1RDQVMz

---
apiVersion: v1
kind: Secret
metadata:
  name: rootCas4
  namespace: foo

data:
  ca.crt: VEVTVFJPT1RDQVM0
  tls.ca: VEVTVFJPT1RDQVM1 # <-- This should be the prefered one.

---
apiVersion: v1
kind: Secret
metadata:
  name: mtls1
  namespace: foo

data:
  tls.crt: VEVTVENFUlQx
  tls.key: VEVTVEtFWTE=

---
apiVersion: v1
kind: Secret
metadata:
  name: mtls2
  namespace: foo

data:
  tls.crt: VEVTVENFUlQy
  tls.key: VEVTVEtFWTI=

---
apiVersion: v1
kind: Secret
metadata:
  name: allcerts
  namespace: foo

data:
  ca.crt: VEVTVEFMTENFUlRT
  tls.crt: VEVTVENFUlQz
  tls.key: VEVTVEtFWTM=

---
apiVersion: traefik.containo.us/v1alpha1
kind: ServersTransport
metadata:
  name: test
  namespace: foo

spec:
  serverName: "test"
  insecureSkipVerify: true
  maxIdleConnsPerHost: 42
  rootCAsSecrets:
<<<<<<< HEAD
  - rootCas0
  - rootCas1
  - rootCas2
  - rootCas3
  - rootCas4
  - allcerts
=======
  - root-ca1
  - root-ca2
>>>>>>> 6d8512bd
  certificatesSecrets:
  - mtls1
  - mtls2
  - allcerts
  forwardingTimeouts:
    dialTimeout: 42
    responseHeaderTimeout: 42s
    idleConnTimeout: 42ms<|MERGE_RESOLUTION|>--- conflicted
+++ resolved
@@ -1,8 +1,7 @@
 apiVersion: v1
 kind: Secret
 metadata:
-<<<<<<< HEAD
-  name: rootCas0
+  name: root-ca0
   namespace: foo
 
 data:
@@ -12,10 +11,7 @@
 apiVersion: v1
 kind: Secret
 metadata:
-  name: rootCas1
-=======
   name: root-ca1
->>>>>>> 6d8512bd
   namespace: foo
 
 data:
@@ -35,7 +31,7 @@
 apiVersion: v1
 kind: Secret
 metadata:
-  name: rootCas3
+  name: root-ca3
   namespace: foo
 
 data:
@@ -45,7 +41,7 @@
 apiVersion: v1
 kind: Secret
 metadata:
-  name: rootCas4
+  name: root-ca4
   namespace: foo
 
 data:
@@ -98,17 +94,12 @@
   insecureSkipVerify: true
   maxIdleConnsPerHost: 42
   rootCAsSecrets:
-<<<<<<< HEAD
-  - rootCas0
-  - rootCas1
-  - rootCas2
-  - rootCas3
-  - rootCas4
-  - allcerts
-=======
+  - root-ca0
   - root-ca1
   - root-ca2
->>>>>>> 6d8512bd
+  - root-ca3
+  - root-ca4
+  - allcerts
   certificatesSecrets:
   - mtls1
   - mtls2
