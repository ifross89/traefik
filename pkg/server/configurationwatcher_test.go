--- conflicted
+++ resolved
@@ -180,9 +180,11 @@
 			th.WithMiddlewares(),
 		),
 		TCP: &dynamic.TCPConfiguration{
-			Routers:     map[string]*dynamic.TCPRouter{},
-			Middlewares: map[string]*dynamic.TCPMiddleware{},
-			Services:    map[string]*dynamic.TCPService{},
+			Routers:           map[string]*dynamic.TCPRouter{},
+			Middlewares:       map[string]*dynamic.TCPMiddleware{},
+			Services:          map[string]*dynamic.TCPService{},
+			Models:            map[string]*dynamic.TCPModel{},
+			ServersTransports: map[string]*dynamic.TCPServersTransport{},
 		},
 		UDP: &dynamic.UDPConfiguration{
 			Routers:  map[string]*dynamic.UDPRouter{},
@@ -200,104 +202,6 @@
 		HTTP: th.BuildConfiguration(
 			th.WithRouters(th.WithRouter("foo@mock", th.WithEntryPoints("ep"))),
 			th.WithLoadBalancerServices(th.WithService("bar-config3@mock")),
-			th.WithMiddlewares(),
-		),
-		TCP: &dynamic.TCPConfiguration{
-			Routers:     map[string]*dynamic.TCPRouter{},
-			Middlewares: map[string]*dynamic.TCPMiddleware{},
-			Services:    map[string]*dynamic.TCPService{},
-		},
-		UDP: &dynamic.UDPConfiguration{
-			Routers:  map[string]*dynamic.UDPRouter{},
-			Services: map[string]*dynamic.UDPService{},
-		},
-		TLS: &dynamic.TLSConfiguration{
-			Options: map[string]tls.Options{
-				"default": tls.DefaultTLSOptions,
-			},
-			Stores: map[string]tls.Store{},
-		},
-	}
-
-	config2 := &dynamic.Configuration{
-		HTTP: th.BuildConfiguration(
-			th.WithRouters(th.WithRouter("baz", th.WithEntryPoints("ep"))),
-			th.WithLoadBalancerServices(th.WithService("toto")),
-		),
-	}
-
-	config3 := &dynamic.Configuration{
-		HTTP: th.BuildConfiguration(
-			th.WithRouters(th.WithRouter("foo", th.WithEntryPoints("ep"))),
-			th.WithLoadBalancerServices(th.WithService("bar-config3")),
-		),
-	}
-	watcher := NewConfigurationWatcher(routinesPool, &mockProvider{}, []string{}, "")
-
-	// To be able to "block" the writes, we change the chan to remove buffering.
-	watcher.allProvidersConfigs = make(chan dynamic.Message)
-
-	publishedConfigCount := 0
-
-	firstConfigHandled := make(chan struct{})
-	blockConfConsumer := make(chan struct{})
-	blockConfConsumerAssert := make(chan struct{})
-	watcher.AddListener(func(config dynamic.Configuration) {
-		publishedConfigCount++
-
-		if publishedConfigCount > 2 {
-			t.Fatal("More than 2 published configuration")
-		}
-
-		if publishedConfigCount == 1 {
-			assert.Equal(t, expectedConfig, config)
-			close(firstConfigHandled)
-
-			<-blockConfConsumer
-			time.Sleep(500 * time.Millisecond)
-		}
-
-		if publishedConfigCount == 2 {
-			assert.Equal(t, expectedConfig3, config)
-			close(blockConfConsumerAssert)
-		}
-	})
-
-	watcher.Start()
-
-	t.Cleanup(watcher.Stop)
-	t.Cleanup(routinesPool.Stop)
-
-	watcher.allProvidersConfigs <- dynamic.Message{
-		ProviderName:  "mock",
-		Configuration: config,
-	}
-
-	<-firstConfigHandled
-
-	watcher.allProvidersConfigs <- dynamic.Message{
-		ProviderName:  "mock",
-		Configuration: config2,
-	}
-
-	watcher.allProvidersConfigs <- dynamic.Message{
-		ProviderName:  "mock",
-		Configuration: config,
-	}
-
-	close(blockConfConsumer)
-
-<<<<<<< HEAD
-	// give some time so that the configuration can be processed.
-	time.Sleep(20 * time.Millisecond)
-
-	// after 20 milliseconds we should have 1 config published.
-	assert.Equal(t, 1, publishedConfigCount, "times configs were published")
-
-	expected := dynamic.Configuration{
-		HTTP: th.BuildConfiguration(
-			th.WithRouters(th.WithRouter("foo@mock", th.WithEntryPoints("ep"))),
-			th.WithLoadBalancerServices(th.WithService("bar@mock")),
 			th.WithMiddlewares(),
 		),
 		TCP: &dynamic.TCPConfiguration{
@@ -317,11 +221,79 @@
 			},
 			Stores: map[string]tls.Store{},
 		},
-=======
+	}
+
+	config2 := &dynamic.Configuration{
+		HTTP: th.BuildConfiguration(
+			th.WithRouters(th.WithRouter("baz", th.WithEntryPoints("ep"))),
+			th.WithLoadBalancerServices(th.WithService("toto")),
+		),
+	}
+
+	config3 := &dynamic.Configuration{
+		HTTP: th.BuildConfiguration(
+			th.WithRouters(th.WithRouter("foo", th.WithEntryPoints("ep"))),
+			th.WithLoadBalancerServices(th.WithService("bar-config3")),
+		),
+	}
+	watcher := NewConfigurationWatcher(routinesPool, &mockProvider{}, []string{}, "")
+
+	// To be able to "block" the writes, we change the chan to remove buffering.
+	watcher.allProvidersConfigs = make(chan dynamic.Message)
+
+	publishedConfigCount := 0
+
+	firstConfigHandled := make(chan struct{})
+	blockConfConsumer := make(chan struct{})
+	blockConfConsumerAssert := make(chan struct{})
+	watcher.AddListener(func(config dynamic.Configuration) {
+		publishedConfigCount++
+
+		if publishedConfigCount > 2 {
+			t.Fatal("More than 2 published configuration")
+		}
+
+		if publishedConfigCount == 1 {
+			assert.Equal(t, expectedConfig, config)
+			close(firstConfigHandled)
+
+			<-blockConfConsumer
+			time.Sleep(500 * time.Millisecond)
+		}
+
+		if publishedConfigCount == 2 {
+			assert.Equal(t, expectedConfig3, config)
+			close(blockConfConsumerAssert)
+		}
+	})
+
+	watcher.Start()
+
+	t.Cleanup(watcher.Stop)
+	t.Cleanup(routinesPool.Stop)
+
+	watcher.allProvidersConfigs <- dynamic.Message{
+		ProviderName:  "mock",
+		Configuration: config,
+	}
+
+	<-firstConfigHandled
+
+	watcher.allProvidersConfigs <- dynamic.Message{
+		ProviderName:  "mock",
+		Configuration: config2,
+	}
+
+	watcher.allProvidersConfigs <- dynamic.Message{
+		ProviderName:  "mock",
+		Configuration: config,
+	}
+
+	close(blockConfConsumer)
+
 	watcher.allProvidersConfigs <- dynamic.Message{
 		ProviderName:  "mock",
 		Configuration: config3,
->>>>>>> 9befe0dd
 	}
 
 	select {
